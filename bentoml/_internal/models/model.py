from __future__ import annotations

import typing as t
import logging
from sys import version_info as pyver
from typing import TYPE_CHECKING
from datetime import datetime
from datetime import timezone

import fs
import attr
import yaml
import cattrs
import fs.errors
import fs.mirror
import cloudpickle
from fs.base import FS
from simple_di import inject
from simple_di import Provide

from bentoml import Tag
from bentoml import Runner
from bentoml import Runnable
from bentoml.exceptions import NotFound
from bentoml.exceptions import BentoMLException
<<<<<<< HEAD

from ..store import Store
from ..store import StoreItem
=======
from bentoml._internal.runner.runnable import BatchDimType

from ..store import Store
from ..store import StoreItem
from ..types import AnyType
>>>>>>> 6b9c4f31
from ..types import MetadataDict
from ..utils import label_validator
from ..utils import metadata_validator
from ..runner import Runnable
from ...exceptions import NotFound
from ...exceptions import BentoMLException
from ..configuration import BENTOML_VERSION
from ..configuration.containers import BentoMLContainer

if TYPE_CHECKING:
    from ..types import PathType
    from ..runner import Runner

    ModelSignatureDict: t.TypeAlias = dict[
        str, bool | BatchDimType | AnyType | tuple[AnyType] | None
    ]

logger = logging.getLogger(__name__)

PYTHON_VERSION: str = f"{pyver.major}.{pyver.minor}.{pyver.micro}"
MODEL_YAML_FILENAME = "model.yaml"
CUSTOM_OBJECTS_FILENAME = "custom_objects.pkl"


class ModelOptions:
    @classmethod
    def with_options(cls, **kwargs: t.Any) -> ModelOptions:
        if len(kwargs) != 0:
            for k in kwargs:
                raise ValueError(f"Option {k} is not supported")
        return cls()


@attr.define(repr=False, eq=False)
class Model(StoreItem):
    _tag: Tag
    __fs: FS

    _info: "ModelInfo"
    _custom_objects: t.Optional[t.Dict[str, t.Any]] = None

    _flushed: bool = False

    _runnable: Runnable | None = None

    @staticmethod
    def _export_ext() -> str:
        return "bentomodel"

    @property
    def tag(self) -> Tag:
        return self._tag

    @property
    def _fs(self) -> "FS":
        return self.__fs

    @property
    def info(self) -> "ModelInfo":
        return self._info

    @property
    def custom_objects(self) -> t.Dict[str, t.Any]:
        if self._custom_objects is None:
            if self._fs.isfile(CUSTOM_OBJECTS_FILENAME):
                with self._fs.open(CUSTOM_OBJECTS_FILENAME, "rb") as cofile:
                    self._custom_objects: "t.Optional[t.Dict[str, t.Any]]" = (
                        cloudpickle.load(cofile)
                    )
                    if not isinstance(self._custom_objects, dict):
                        raise ValueError("Invalid custom objects found.")
            else:
                self._custom_objects: "t.Optional[t.Dict[str, t.Any]]" = {}

        return self._custom_objects

    def __eq__(self, other: object) -> bool:
        return isinstance(other, Model) and self._tag == other._tag

    def __hash__(self) -> int:
        return hash(self._tag)

    @staticmethod
    def create(
        name: str,
        *,
        module: str,
<<<<<<< HEAD
=======
        signatures: dict[str, t.Any],
>>>>>>> 6b9c4f31
        labels: dict[str, str] | None = None,
        options: ModelOptions = ModelOptions(),
        custom_objects: dict[str, t.Any] | None = None,
        metadata: dict[str, t.Any] | None = None,
        context: ModelContext,
<<<<<<< HEAD
        signatures: dict[str, t.Any],
=======
>>>>>>> 6b9c4f31
    ) -> "Model":
        """Create a new Model instance in temporary filesystem used for serializing
        model artifacts and save to model store

        Args:
            name: model name in target model store, model version will be automatically
                generated
            module: import path of module used for saving/loading this model, e.g.
                "bentoml.tensorflow"
            labels:  user-defined labels for managing models, e.g. team=nlp, stage=dev
            options: default options for loading this model, defined by runner
                implementation, e.g. xgboost booster_params
            custom_objects: user-defined additional python objects to be saved
                alongside the model, e.g. a tokenizer instance, preprocessor function,
                model configuration json
            metadata: user-defined metadata for storing model training context
                information or model evaluation metrics, e.g. dataset version,
                training parameters, model scores
            context: Environment context managed by BentoML for loading model,
                e.g. {"framework:" "tensorflow", "framework_version": _tf_version}

        Returns:
            object: Model instance created in temporary filesystem
        """
        tag = Tag(name).make_new_version()
        labels = {} if labels is None else labels
        metadata = {} if metadata is None else metadata

        model_fs = fs.open_fs(f"temp://bentoml_model_{name}")

        res = Model(
            tag,
            model_fs,
            ModelInfo(
                tag=tag,
                module=module,
                signatures=signatures,
                labels=labels,
                options=options,
                metadata=metadata,
                context=context,
            ),
            custom_objects,
        )

        return res

    @inject
    def save(
        self, model_store: ModelStore = Provide[BentoMLContainer.model_store]
    ) -> "Model":
        self._save(model_store)

        return self

    def _save(self, model_store: "ModelStore") -> "Model":
        self.flush()

        if not self.validate():
            logger.warning(f"Failed to create Model for {self.tag}, not saving.")
            raise BentoMLException("Failed to save Model because it was invalid")

        with model_store.register(self.tag) as model_path:
            out_fs = fs.open_fs(model_path, create=True, writeable=True)
            fs.mirror.mirror(self._fs, out_fs, copy_if_newer=False)
            self._fs.close()
            self.__fs = out_fs

        logger.info(f"Successfully saved {self}")
        return self

    @classmethod
    def from_fs(cls, item_fs: FS) -> "Model":
        try:
            with item_fs.open(MODEL_YAML_FILENAME, "r") as model_yaml:
                info = ModelInfo.from_yaml_file(model_yaml)
        except fs.errors.ResourceNotFound:
            raise BentoMLException(
                f"Failed to load bento model because it does not contain a '{MODEL_YAML_FILENAME}'"
            )

        res = cls(info.tag, item_fs, info)
        if not res.validate():
            raise BentoMLException(
                f"Failed to load bento model because it contains an invalid '{MODEL_YAML_FILENAME}'"
            )

        res._flushed = True
        return res

    @property
    def path(self) -> str:
        return self.path_of("/")

    def path_of(self, item: str) -> str:
        return self._fs.getsyspath(item)

    def flush(self):
        if not self._flushed:
            self._flush_info()
            self._flush_custom_objects()
        self._flushed = True

    def _flush_info(self):
        with self._fs.open(MODEL_YAML_FILENAME, "w") as model_yaml:
            self.info.dump(model_yaml)

    def _flush_custom_objects(self):
        # pickle custom_objects if it is not None and not empty
        if self.custom_objects:
            with self._fs.open(CUSTOM_OBJECTS_FILENAME, "wb") as cofile:
                cloudpickle.dump(self.custom_objects, cofile)

    @property
    def creation_time(self) -> datetime:
        return self.info.creation_time

    def export(
        self,
        path: str,
        output_format: t.Optional[str] = None,
        *,
        protocol: t.Optional[str] = None,
        user: t.Optional[str] = None,
        passwd: t.Optional[str] = None,
        params: t.Optional[t.Dict[str, str]] = None,
        subpath: t.Optional[str] = None,
    ) -> str:
        self.flush()

        return super().export(
            path,
            output_format,
            protocol=protocol,
            user=user,
            passwd=passwd,
            params=params,
            subpath=subpath,
        )

    def validate(self):
        return self._fs.isfile(MODEL_YAML_FILENAME)

    def __str__(self):
        return f'Model(tag="{self.tag}", path="{self.path}")'

    def to_runner(
        self,
        name: str = "",
        cpu: int | None = None,
        nvidia_gpu: int | None = None,
        custom_resources: dict[str, int | float] | None = None,
        max_batch_size: int | None = None,
        max_latency_ms: int | None = None,
        method_configs: dict[str, dict[str, int]] | None = None,
    ) -> Runner:
        """
        TODO(chaoyu): add docstring

        Args:
            name:
            cpu:
            nvidia_gpu:
            custom_resources:
            max_batch_size:
            max_latency_ms:
            runnable_method_configs:

        Returns:

        """
        return Runner(
            self.to_runnable(),
            name=name if name != "" else self.tag.name,
            models=[self],
            cpu=cpu,
            nvidia_gpu=nvidia_gpu,
            custom_resources=custom_resources,
            max_batch_size=max_batch_size,
            max_latency_ms=max_latency_ms,
            method_configs=method_configs,
        )

    def to_runnable(self) -> t.Type[Runnable]:
        module = __import__(self.info.module)
        if not self._runnable:
            self._runnable = module.get_runnable(self)
        return self._runnable

    def with_options(self, **kwargs: t.Any) -> Model:
        return Model(self._tag, self._fs, self.info.with_options(**kwargs))


class ModelStore(Store[Model]):
    def __init__(self, base_path: "t.Union[PathType, FS]"):
        super().__init__(base_path, Model)


@attr.frozen
class ModelContext:
    framework_name: str
    framework_versions: dict[str, str]
    bentoml_version: str = BENTOML_VERSION
    python_version: str = PYTHON_VERSION

    @staticmethod
    def from_dict(data: dict[str, str | dict[str, str]]) -> ModelContext:
        return cattrs.structure(data, ModelContext)


@attr.frozen
class ModelSignature:
    batchable: bool
<<<<<<< HEAD

    @staticmethod
    def from_dict(data: dict[str, bool]) -> ModelSignature:
        return cattrs.structure(data, ModelSignature)

    @staticmethod
    def convert_dict(data: dict[str, dict[str, bool]]) -> dict[str, ModelSignature]:
=======
    batch_dim: BatchDimType
    input_spec: AnyType | tuple[AnyType, ...] | None
    output_spec: AnyType | None

    @staticmethod
    def from_dict(data: ModelSignatureDict) -> ModelSignature:
        return cattrs.structure(data, ModelSignature)

    @staticmethod
    def convert_dict(data: dict[str, ModelSignatureDict]) -> dict[str, ModelSignature]:
>>>>>>> 6b9c4f31
        return {
            k: ModelSignature.from_dict(v) if isinstance(v, dict) else v
            for k, v in data.items()
        }


@attr.define(repr=False, eq=False)
class ModelInfo:
    tag: Tag
    module: str
    labels: t.Dict[str, str] = attr.field(validator=label_validator)
    options: ModelOptions
    metadata: MetadataDict = attr.field(validator=metadata_validator)
    context: ModelContext = attr.field(converter=ModelContext.from_dict)
    signatures: dict[str, ModelSignature] = attr.field(
        converter=ModelSignature.convert_dict
    )
    api_version: str = "v1"
    creation_time: datetime = attr.field(factory=lambda: datetime.now(timezone.utc))

    def __eq__(self, other: object) -> bool:
        if not isinstance(other, (ModelInfo, FrozenModelInfo)):
            return False

        return (
            self.tag == other.tag
            and self.module == other.module
            and self.signatures == other.signatures
            and self.labels == other.labels
            and self.options == other.options
            and self.metadata == other.metadata
            and self.context == other.context
            and self.signatures == other.signatures
            and self.api_version == other.api_version
            and self.creation_time == other.creation_time
        )

    def __attrs_post_init__(self):
        self.validate()

    def with_options(self, **kwargs: t.Any) -> ModelInfo:
        return ModelInfo(
            tag=self.tag,
            module=self.module,
<<<<<<< HEAD
=======
            signatures=self.signatures,
>>>>>>> 6b9c4f31
            labels=self.labels,
            options=self.options.with_options(**kwargs),
            metadata=self.metadata,
            context=self.context,
<<<<<<< HEAD
            signatures=self.signatures,
=======
>>>>>>> 6b9c4f31
            api_version=self.api_version,
            creation_time=self.creation_time,
        )

    def to_dict(self) -> t.Dict[str, t.Any]:
        return {
            "name": self.tag.name,
            "version": self.tag.version,
            "creation_time": self.creation_time,
            "api_version": self.api_version,
            "module": self.module,
            "signatures": self.signatures,
            "context": self.context,
            "labels": self.labels,
            "options": self.options,
            "metadata": self.metadata,
        }

    def dump(self, stream: t.IO[t.Any]):
        return yaml.dump(self, stream, sort_keys=False)

    @staticmethod
    def from_yaml_file(stream: t.IO[t.Any]):
        try:
            yaml_content = yaml.safe_load(stream)
        except yaml.YAMLError as exc:  # pragma: no cover - simple error handling
            logger.error(exc)
            raise

        if not isinstance(yaml_content, dict):
            raise BentoMLException(f"malformed {MODEL_YAML_FILENAME}")

        yaml_content["tag"] = Tag(
            yaml_content["name"],  # type: ignore
            yaml_content["version"],  # type: ignore
        )
        del yaml_content["name"]
        del yaml_content["version"]

        try:
            model_info = FrozenModelInfo(**yaml_content)  # type: ignore
        except TypeError:  # pragma: no cover - simple error handling
            raise BentoMLException(f"unexpected field in {MODEL_YAML_FILENAME}")
        return model_info

    def validate(self):
        # Validate model.yml file schema, content, bentoml version, etc
        # add tests when implemented
        ...

    def freeze(self) -> "ModelInfo":
        self.__class__ = FrozenModelInfo
        return self


@attr.define(repr=False, eq=False, frozen=True, on_setattr=None)  # type: ignore (pyright doesn't allow for a frozen subclass)
class FrozenModelInfo(ModelInfo):
    pass


def copy_model(
    model_tag: t.Union[Tag, str],
    *,
    src_model_store: ModelStore,
    target_model_store: ModelStore,
):
    """copy a model from src model store to target modelstore, and do nothing if the
    model tag already exist in target model store
    """
    try:
        target_model_store.get(model_tag)  # if model tag already found in target
        return
    except NotFound:
        pass

    model = src_model_store.get(model_tag)
    model.save(target_model_store)


def _ModelInfo_dumper(dumper: yaml.Dumper, info: ModelInfo) -> yaml.Node:
    return dumper.represent_dict(info.to_dict())


yaml.add_representer(ModelInfo, _ModelInfo_dumper)
yaml.add_representer(FrozenModelInfo, _ModelInfo_dumper)<|MERGE_RESOLUTION|>--- conflicted
+++ resolved
@@ -23,17 +23,12 @@
 from bentoml import Runnable
 from bentoml.exceptions import NotFound
 from bentoml.exceptions import BentoMLException
-<<<<<<< HEAD
-
-from ..store import Store
-from ..store import StoreItem
-=======
+
 from bentoml._internal.runner.runnable import BatchDimType
 
 from ..store import Store
 from ..store import StoreItem
 from ..types import AnyType
->>>>>>> 6b9c4f31
 from ..types import MetadataDict
 from ..utils import label_validator
 from ..utils import metadata_validator
@@ -121,19 +116,12 @@
         name: str,
         *,
         module: str,
-<<<<<<< HEAD
-=======
         signatures: dict[str, t.Any],
->>>>>>> 6b9c4f31
         labels: dict[str, str] | None = None,
         options: ModelOptions = ModelOptions(),
         custom_objects: dict[str, t.Any] | None = None,
         metadata: dict[str, t.Any] | None = None,
         context: ModelContext,
-<<<<<<< HEAD
-        signatures: dict[str, t.Any],
-=======
->>>>>>> 6b9c4f31
     ) -> "Model":
         """Create a new Model instance in temporary filesystem used for serializing
         model artifacts and save to model store
@@ -347,15 +335,6 @@
 @attr.frozen
 class ModelSignature:
     batchable: bool
-<<<<<<< HEAD
-
-    @staticmethod
-    def from_dict(data: dict[str, bool]) -> ModelSignature:
-        return cattrs.structure(data, ModelSignature)
-
-    @staticmethod
-    def convert_dict(data: dict[str, dict[str, bool]]) -> dict[str, ModelSignature]:
-=======
     batch_dim: BatchDimType
     input_spec: AnyType | tuple[AnyType, ...] | None
     output_spec: AnyType | None
@@ -366,7 +345,6 @@
 
     @staticmethod
     def convert_dict(data: dict[str, ModelSignatureDict]) -> dict[str, ModelSignature]:
->>>>>>> 6b9c4f31
         return {
             k: ModelSignature.from_dict(v) if isinstance(v, dict) else v
             for k, v in data.items()
@@ -411,18 +389,11 @@
         return ModelInfo(
             tag=self.tag,
             module=self.module,
-<<<<<<< HEAD
-=======
             signatures=self.signatures,
->>>>>>> 6b9c4f31
             labels=self.labels,
             options=self.options.with_options(**kwargs),
             metadata=self.metadata,
             context=self.context,
-<<<<<<< HEAD
-            signatures=self.signatures,
-=======
->>>>>>> 6b9c4f31
             api_version=self.api_version,
             creation_time=self.creation_time,
         )
