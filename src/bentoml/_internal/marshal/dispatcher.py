from __future__ import annotations

import time
import typing as t
import asyncio
import logging
import functools
import traceback
import collections

import numpy as np

from ..utils import cached_property
from ..utils.alg import TokenBucket

logger = logging.getLogger(__name__)


class NonBlockSema:
    def __init__(self, count: int):
        self.sema = count

    def acquire(self):
        if self.sema < 1:
            return False
        self.sema -= 1
        return True

    def is_locked(self):
        return self.sema < 1

    def release(self):
        self.sema += 1


class Optimizer:
    """
    Analyse historical data to optimize CorkDispatcher.
    """

    N_KEPT_SAMPLE = 50  # amount of outbound info kept for inferring params
    N_SKIPPED_SAMPLE = 2  # amount of outbound info skipped after init
    INTERVAL_REFRESH_PARAMS = 5  # seconds between each params refreshing

    def __init__(self, max_latency: float):
        """
        assume the outbound duration follows duration = o_a * n + o_b
        (all in seconds)
        """
        self.o_stat: collections.deque[tuple[int, float, float]] = collections.deque(
            maxlen=self.N_KEPT_SAMPLE
        )  # to store outbound stat data
        self.o_a = min(2, max_latency * 2.0 / 30)
        self.o_b = min(1, max_latency * 1.0 / 30)

        self.wait = 0  # the avg wait time before outbound called

        self._refresh_tb = TokenBucket(2)  # to limit params refresh interval
        self.outbound_counter = 0

    def log_outbound(self, n: int, wait: float, duration: float):
        if self.outbound_counter <= self.N_SKIPPED_SAMPLE + 4:
            self.outbound_counter += 1
            # skip inaccurate info at beginning
            if self.outbound_counter <= self.N_SKIPPED_SAMPLE:
                return

        self.o_stat.append((n, duration, wait))

        if self._refresh_tb.consume(1, 1.0 / self.INTERVAL_REFRESH_PARAMS, 1):
            self.trigger_refresh()

    def trigger_refresh(self):
        x = tuple((i, 1) for i, _, _ in self.o_stat)
        y = tuple(i for _, i, _ in self.o_stat)

        _factors: tuple[float, float] = np.linalg.lstsq(x, y, rcond=None)[0]  # type: ignore
        _o_a, _o_b = _factors
        _o_w = sum(w for _, _, w in self.o_stat) * 1.0 / len(self.o_stat)

        self.o_a, self.o_b = max(0.000001, _o_a), max(0, _o_b)
        self.wait = max(0, _o_w)
        logger.debug(
            "Dynamic batching optimizer params updated: o_a: %.6f, o_b: %.6f, wait: %.6f",
            _o_a,
            _o_b,
            _o_w,
        )


T_IN = t.TypeVar("T_IN")
T_OUT = t.TypeVar("T_OUT")


class CorkDispatcher:
    """
    A decorator that:
        * wrap batch function
        * implement CORK algorithm to cork & release calling of wrapped function
    The wrapped function should be an async function.
    """

    def __init__(
        self,
        max_latency_in_ms: int,
        max_batch_size: int,
        shared_sema: t.Optional[NonBlockSema] = None,
        fallback: t.Callable[[], t.Any] | type[t.Any] | None = None,
    ):
        """
        params:
            * max_latency_in_ms: max_latency_in_ms for inbound tasks in milliseconds
            * max_batch_size: max batch size of inbound tasks
            * shared_sema: semaphore to limit concurrent outbound tasks
            * fallback: callable to return fallback result
        raises:
            * all possible exceptions the decorated function has
        """
        self.max_latency_in_ms = max_latency_in_ms / 1000.0
        self.fallback = fallback
        self.optimizer = Optimizer(self.max_latency_in_ms)
        self.max_batch_size = int(max_batch_size)
        self.tick_interval = 0.001

        self._controller = None
        self._queue: collections.deque[
            tuple[float, t.Any, asyncio.Future[t.Any]]
        ] = collections.deque()  # TODO(bojiang): maxlen
        self._sema = shared_sema if shared_sema else NonBlockSema(1)

    def shutdown(self):
        if self._controller is not None:
            self._controller.cancel()
        try:
            while True:
                _, _, fut = self._queue.pop()
                fut.cancel()
        except IndexError:
            pass

    @cached_property
    def _loop(self):
        return asyncio.get_event_loop()

    @cached_property
    def _wake_event(self):
        return asyncio.Condition()

    def __call__(
        self,
        callback: t.Callable[
            [t.Sequence[T_IN]], t.Coroutine[None, None, t.Sequence[T_OUT]]
        ],
    ) -> t.Callable[[T_IN], t.Coroutine[None, None, T_OUT]]:
        self.callback = callback

        @functools.wraps(callback)
        async def _func(data: t.Any) -> t.Any:
            if self._controller is None:
                self._controller = self._loop.create_task(self.controller())
            try:
                r = await self.inbound_call(data)
            except asyncio.CancelledError:
                return None if self.fallback is None else self.fallback()
            if isinstance(r, Exception):
                raise r
            return r

        return _func

    async def train_optimizer(
        self,
        num_required_reqs: int,
        num_reqs_to_train: int,
        batch_size: int,
    ):
        if self.max_batch_size < batch_size:
            batch_size = self.max_batch_size

        if batch_size > 1:
            wait = min(
                self.max_latency * 0.95,
                (batch_size * 2 + 1) * (self.optimizer.o_a + self.optimizer.o_b),
            )

        req_count = 0
        try:
            while req_count < num_reqs_to_train:
                async with self._wake_event:  # block until there's any request in queue
                    await self._wake_event.wait_for(self._queue.__len__)

                n = len(self._queue)
                now = time.time()
                w0 = now - self._queue[0][0]

                # only cancel requests if there are more than enough for training
                if n > num_required_reqs - req_count and w0 >= self.max_latency_in_ms:
                    # we're being very conservative and only canceling requests if they have already timed out
                    self._queue.popleft()[2].cancel()
                    continue
                if batch_size > 1:  # only wait if batch_size
<<<<<<< HEAD
=======
                    a = self.optimizer.o_a
                    b = self.optimizer.o_b

>>>>>>> 3505557f
                    if n < batch_size and (batch_size * a + b) + w0 <= wait:
                        await asyncio.sleep(self.tick_interval)
                        continue
                if self._sema.is_locked():
                    await asyncio.sleep(self.tick_interval)
                    continue

                n_call_out = min(n, batch_size)
                req_count += 1
                # call
                self._sema.acquire()
                inputs_info = tuple(self._queue.pop() for _ in range(n_call_out))
                for info in inputs_info:
                    # fake wait as 0 for training requests
                    info[0] = now
                self._loop.create_task(self.outbound_call(inputs_info))
        except asyncio.CancelledError:
            return
        except Exception as e:  # pylint: disable=broad-except
            logger.error(traceback.format_exc(), exc_info=e)

    async def controller(self):
        """
        A standalone coroutine to wait/dispatch calling.
        """
        logger.debug("Starting dispatcher optimizer training...")
        # warm up the model
        self.train_optimizer(
            self.optimizer.N_SKIPPED_SAMPLE, self.optimizer.N_SKIPPED_SAMPLE + 6, 1
        )
<<<<<<< HEAD

        logger.debug("Dispatcher finished warming up model.")

        await self.train_optimizer(1, 6, 1)
        self.optimizer.trigger_refresh()
        logger.debug("Dispatcher finished optimizer training request 1.")

        await self.train_optimizer(1, 5, 2)
        self.optimizer.trigger_refresh()
        logger.debug("Dispatcher finished optimizer training request 2.")

=======

        logger.debug("Dispatcher finished warming up model.")

        await self.train_optimizer(1, 6, 1)
        self.optimizer.trigger_refresh()
        logger.debug("Dispatcher finished optimizer training request 1.")

        await self.train_optimizer(1, 5, 2)
        self.optimizer.trigger_refresh()
        logger.debug("Dispatcher finished optimizer training request 2.")

>>>>>>> 3505557f
        await self.train_optimizer(1, 3, 3)
        self.optimizer.trigger_refresh()
        logger.debug("Dispatcher finished optimizer training request 3.")

        if self.optimizer.o_a + self.optimizer.o_b >= self.max_latency_in_ms:
            logger.warning(
                "BentoML has detected that a service has a max latency that is likely too low for serving. If many 503 errors are encountered, try raising the 'runner.max_latency' in your BentoML configuration YAML file."
            )
        logger.debug("Dispatcher optimizer training complete.")

        while True:
            try:
                async with self._wake_event:  # block until there's any request in queue
                    await self._wake_event.wait_for(self._queue.__len__)

                n = len(self._queue)
                dt = self.tick_interval
                decay = 0.95  # the decay rate of wait time
                now = time.time()
                w0 = now - self._queue[0][0]
                wn = now - self._queue[-1][0]
                a = self.optimizer.o_a
                b = self.optimizer.o_b

                if n > 1 and (w0 + a * n + b) >= self.max_latency_in_ms:
                    self._queue.popleft()[2].cancel()
                    continue
                if self._sema.is_locked():
                    if n == 1 and w0 >= self.max_latency_in_ms:
                        self._queue.popleft()[2].cancel()
                        continue
                    await asyncio.sleep(self.tick_interval)
                    continue
                if (
                    n < self.max_batch_size
                    and n * (wn + dt + (a or 0)) <= self.optimizer.wait * decay
                ):
                    await asyncio.sleep(self.tick_interval)
                    continue

                n_call_out = min(self.max_batch_size, n)
                # call
                self._sema.acquire()
                inputs_info = tuple(self._queue.pop() for _ in range(n_call_out))
                self._loop.create_task(self.outbound_call(inputs_info))
            except asyncio.CancelledError:
                return
            except Exception as e:  # pylint: disable=broad-except
                logger.error(traceback.format_exc(), exc_info=e)

    async def inbound_call(self, data: t.Any):
        now = time.time()
        future = self._loop.create_future()
        input_info = (now, data, future)
        self._queue.append(input_info)
        async with self._wake_event:
            self._wake_event.notify_all()
        return await future

    async def outbound_call(
        self, inputs_info: tuple[tuple[float, t.Any, asyncio.Future[t.Any]]]
    ):
        _time_start = time.time()
        _done = False
        batch_size = len(inputs_info)
        logger.debug("Dynamic batching cork released, batch size: %d", batch_size)
        try:
            outputs = await self.callback(tuple(d for _, d, _ in inputs_info))
            assert len(outputs) == len(inputs_info)
            for (_, _, fut), out in zip(inputs_info, outputs):
                if not fut.done():
                    fut.set_result(out)
            _done = True
            self.optimizer.log_outbound(
                n=len(inputs_info),
                wait=_time_start - inputs_info[-1][0],
                duration=time.time() - _time_start,
            )
        except asyncio.CancelledError:
            pass
        except Exception as e:  # pylint: disable=broad-except
            for _, _, fut in inputs_info:
                if not fut.done():
                    fut.set_result(e)
            _done = True
        finally:
            if not _done:
                for _, _, fut in inputs_info:
                    if not fut.done():
                        fut.cancel()
            self._sema.release()<|MERGE_RESOLUTION|>--- conflicted
+++ resolved
@@ -199,12 +199,8 @@
                     self._queue.popleft()[2].cancel()
                     continue
                 if batch_size > 1:  # only wait if batch_size
-<<<<<<< HEAD
-=======
                     a = self.optimizer.o_a
                     b = self.optimizer.o_b
-
->>>>>>> 3505557f
                     if n < batch_size and (batch_size * a + b) + w0 <= wait:
                         await asyncio.sleep(self.tick_interval)
                         continue
@@ -235,8 +231,6 @@
         self.train_optimizer(
             self.optimizer.N_SKIPPED_SAMPLE, self.optimizer.N_SKIPPED_SAMPLE + 6, 1
         )
-<<<<<<< HEAD
-
         logger.debug("Dispatcher finished warming up model.")
 
         await self.train_optimizer(1, 6, 1)
@@ -247,19 +241,6 @@
         self.optimizer.trigger_refresh()
         logger.debug("Dispatcher finished optimizer training request 2.")
 
-=======
-
-        logger.debug("Dispatcher finished warming up model.")
-
-        await self.train_optimizer(1, 6, 1)
-        self.optimizer.trigger_refresh()
-        logger.debug("Dispatcher finished optimizer training request 1.")
-
-        await self.train_optimizer(1, 5, 2)
-        self.optimizer.trigger_refresh()
-        logger.debug("Dispatcher finished optimizer training request 2.")
-
->>>>>>> 3505557f
         await self.train_optimizer(1, 3, 3)
         self.optimizer.trigger_refresh()
         logger.debug("Dispatcher finished optimizer training request 3.")
