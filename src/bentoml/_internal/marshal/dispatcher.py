--- conflicted
+++ resolved
@@ -132,11 +132,10 @@
         self.outbound_counter = 0
 
     def log_outbound(self, batch_size: int, duration: float):
-        if self.outbound_counter <= self.n_skipped_sample + 4:
+        if self.outbound_counter <= self.n_skipped_sample:
+            # skip inaccurate info at beginning
             self.outbound_counter += 1
-            # skip inaccurate info at beginning
-            if self.outbound_counter <= self.n_skipped_sample:
-                return
+            return
 
         self.o_stat.append((batch_size, duration))
 
@@ -150,19 +149,8 @@
         return self.o_a * (second_batch_size - first_batch_size)
 
     def trigger_refresh(self):
-<<<<<<< HEAD
         x = tuple((i, 1) for i, _ in self.o_stat)
         y = tuple(i for _, i in self.o_stat)
-=======
-        if not self.o_stat:
-            logger.debug(
-                "o_stat is empty, skip dynamic batching optimizer params update"
-            )
-            return
-
-        x = tuple((i, 1) for i, _, _ in self.o_stat)
-        y = tuple(i for _, i, _ in self.o_stat)
->>>>>>> bbb6fc91
 
         _factors = t.cast(tuple[float, float], np.linalg.lstsq(x, y, rcond=None)[0])
         _o_a, _o_b = _factors
@@ -318,7 +306,7 @@
         raises:
             * all possible exceptions the decorated function has
         """
-        self.max_latency = max_latency_in_ms / 1000.0
+        self.max_latency_in_ms = max_latency_in_ms / 1000.0
         self.fallback = fallback
         self.optimizer = optimizer
         self.strategy = strategy
@@ -332,19 +320,14 @@
     def shutdown(self):
         if self._controller is not None:
             self._controller.cancel()
-<<<<<<< HEAD
         for task in self.background_tasks:
             task.cancel()
         try:
             while True:
-                fut = self._queue.pop().future
-                fut.cancel()
+                for job in self._queue:
+                job.future.cancel()
         except IndexError:
             pass
-=======
-        for job in self._queue:
-            job.future.cancel()
->>>>>>> bbb6fc91
 
     @cached_property
     def _loop(self):
@@ -423,14 +406,7 @@
                         n_call_out += 1
                         batch_size += job.data.sample.batch_size
                 inputs_info = tuple(self._queue.pop() for _ in range(n_call_out))
-<<<<<<< HEAD
                 dispatch(inputs_info, batch_size)
-=======
-                for info in inputs_info:
-                    # fake wait as 0 for training requests
-                    info.enqueue_time = now
-                self._loop.create_task(self.outbound_call(inputs_info))
->>>>>>> bbb6fc91
         except asyncio.CancelledError:
             raise
         except Exception as e:  # pylint: disable=broad-except
