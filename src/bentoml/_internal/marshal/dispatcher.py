from __future__ import annotations

import time
import typing as t
import asyncio
import logging
import functools
import traceback
import collections
from abc import ABC
from abc import abstractmethod

import attr
import numpy as np

from ..utils import cached_property
from ..utils.alg import TokenBucket

logger = logging.getLogger(__name__)


if t.TYPE_CHECKING:
    from ..runner.utils import Params
    from ..runner.container import Payload


class NonBlockSema:
    def __init__(self, count: int):
        self.sema = count

    def acquire(self):
        if self.sema < 1:
            return False
        self.sema -= 1
        return True

    def is_locked(self):
        return self.sema < 1

    def release(self):
        self.sema += 1

@attr.define
class Job:
    enqueue_time: float,
    data: t.Any,
    future: asyncio.Future[t.Any],
    dispatch_time: float = 0,

@attr.define
class Job:
    enqueue_time: float
    data: Params[Payload]
    future: asyncio.Future[t.Any]
    dispatch_time: float = 0



OPTIMIZER_REGISTRY = {}


class Optimizer(ABC):
    optimizer_id: str

    @abstractmethod
    def __init__(self, options: dict[str, t.Any]):
        pass

    @abstractmethod
    def log_outbound(self, n: int, wait: float, duration: float):
        pass

    @abstractmethod
    def predict(self, batch_size: int) -> float:
        pass

    def predict_diff(self, first_batch_size: int, second_batch_size: int) -> float:
        """
        Predict the difference
        """
        return self.predict(second_batch_size) - self.predict(first_batch_size)

    def __init_subclass__(cls, optimizer_id: str):
        OPTIMIZER_REGISTRY[optimizer_id] = cls
        cls.strategy_id = optimizer_id


class FixedOptimizer(Optimizer, optimizer_id="fixed"):
    time: float

    def __init__(self, options: dict[str, t.Any]):
        if "time_ms" not in options:
            raise BadInput("Attempted to initialize ")
        self.time = options["time_ms"]

    def predict(self, batch_size: int):
        return self.time


class LinearOptimizer(Optimizer, optimizer_id="linear"):
    """
    Analyze historical data to predict execution time using a simple linear regression on batch size.
    """
    o_a: int = 2
    o_b: int = 1

    n_kept_sample = 50  # amount of outbound info kept for inferring params
    n_skipped_sample = 2  # amount of outbound info skipped after init
    param_refresh_interval = 5  # seconds between each params refreshing

    def __init__(self, options: dict[str, t.Any]):
        """
        assume the outbound duration follows duration = o_a * n + o_b
        (all in seconds)
        """
        for key in options:
            if key == "initial_slope":
                self.o_a = options[key]
            elif key == "initial_intercept":
                self.o_b = options[key]
            elif key == "n_kept_sample":
                self.n_kept_sample = options[key]
            elif key == "n_skipped_sample":
                self.n_skipped_sample = options[key]
            elif key == "param_refresh_interval":
                self.param_refresh_interval = options[key]
            else:
                logger.warning("Strategy 'target_latency' ignoring unknown configuration key '{key}'.")

        self.o_stat: collections.deque[tuple[int, float, float]] = collections.deque(
            maxlen=self.n_kept_sample
        )  # to store outbound stat data

        self.wait = 0  # the avg wait time before outbound called

        self._refresh_tb = TokenBucket(2)  # to limit params refresh interval
        self.outbound_counter = 0

    def log_outbound(self, n: int, wait: float, duration: float):
        if self.outbound_counter <= self.n_skipped_sample + 4:
            self.outbound_counter += 1
            # skip inaccurate info at beginning
            if self.outbound_counter <= self.n_skipped_sample:
                return

        self.o_stat.append((n, duration, wait))

        if self._refresh_tb.consume(1, 1.0 / self.param_refresh_interval, 1):
            self.trigger_refresh()

    def predict(self, batch_size: int):
        return self.o_a * batch_size + self.o_b

    def predict_diff(self, first_batch_size: int, second_batch_size: int):
        return self.o_a * (second_batch_size - first_batch_size)

    def trigger_refresh(self):
        x = tuple((i, 1) for i, _, _ in self.o_stat)
        y = tuple(i for _, i, _ in self.o_stat)

        _factors: tuple[float, float] = np.linalg.lstsq(x, y, rcond=None)[0]  # type: ignore
        _o_a, _o_b = _factors
        _o_w = sum(w for _, _, w in self.o_stat) * 1.0 / len(self.o_stat)

        self.o_a, self.o_b = max(0.000001, _o_a), max(0, _o_b)
        self.wait = max(0, _o_w)
        logger.debug(
            "Dynamic batching optimizer params updated: o_a: %.6f, o_b: %.6f, wait: %.6f",
            _o_a,
            _o_b,
            _o_w,
        )


T_IN = t.TypeVar("T_IN")
T_OUT = t.TypeVar("T_OUT")


BATCHING_STRATEGY_REGISTRY = {}


<<<<<<< HEAD
class BatchingStrategy(ABC):
    strategy_id: str

    @abstractmethod
    def __init__(self, optimizer: Optimizer, options: dict[t.Any, t.Any]):
        pass

    @abstractmethod
    def wait(self, optimizer: Optimizer, queue: t.Sequence[Job], max_latency: float, max_batch_size: int, tick_interval: float):
        pass

    def __init_subclass__(cls, strategy_id: str):
        BATCHING_STRATEGY_REGISTRY[strategy_id] = cls
        cls.strategy_id = strategy_id


class TargetLatencyStrategy(BatchingStrategy, strategy_id="target_latency"):
    latency: float = 1.

    def __init__(self, options: dict[t.Any, t.Any]):
        for key in options:
            if key == "latency":
                self.latency = options[key] / 1000.0
            else:
                logger.warning("Strategy 'target_latency' ignoring unknown configuration key '{key}'.")


    async def wait(self, optimizer: Optimizer, queue: t.Sequence[Job], max_latency: float, max_batch_size: int, tick_interval: float):
        now = time.time()
        w0 = now - queue[0].enqueue_time
        latency_0 = w0 + optimizer.predict(n)

        while latency_0 < self.latency:
            n = len(queue)
            now = time.time()
            w0 = now - queue[0].enqueue_time
            latency_0 = w0 + optimizer.predict(n)

            await asyncio.sleep(tick_interval)


class AdaptiveStrategy(BatchingStrategy, strategy_id="adaptive"):
=======
class BatchingStrategy(abc.ABC):
    strategy_id: str

    @abc.abstractmethod
    def controller(queue: t.Sequence[Job], predict_execution_time: t.Callable[t.Sequence[Job]], dispatch: t.Callable[]):
        pass

    def __init_subclass__(cls, strategy_id: str):
        BATCHING_STRATEGY_REGISTRY[strategy_id] = cls
        cls.strategy_id = strategy_id


class TargetLatencyStrategy(strategy_id="target_latency"):
    latency: float = 1

    def __init__(self, options: dict[t.Any, t.Any]):
        for key in options:
            if key == "latency":
                self.latency = options[key] / 1000.0
            else:
                logger.warning("Strategy 'target_latency' ignoring unknown configuration key '{key}'.")

    async def wait(queue: t.Sequence[Job], optimizer: Optimizer, max_latency: float, max_batch_size: int, tick_interval: float):
        now = time.time()
        w0 = now - queue[0].enqueue_time
        latency_0 = w0 + optimizer.o_a * n + optimizer.o_b

        while latency_0 < self.latency:
            n = len(queue)
            now = time.time()
            w0 = now - queue[0].enqueue_time
            latency_0 = w0 + optimizer.o_a * n + optimizer.o_b

            await asyncio.sleep(tick_interval)


class FixedWaitStrategy(strategy_id="fixed_wait"):
    wait: float = 1

    def __init__(self, options: dict[t.Any, t.Any]):
        for key in options:
            if key == "wait":
                self.wait = options[key] / 1000.0
            else:
                logger.warning("Strategy 'fixed_wait' ignoring unknown configuration key '{key}'")

    async def wait(queue: t.Sequence[Job], optimizer: Optimizer, max_latency: float, max_batch_size: int, tick_interval: float):
        now = time.time()
        w0 = now - queue[0].enqueue_time

        if w0 < self.wait:
            await asyncio.sleep(self.wait - w0)


class IntelligentWaitStrategy(strategy_id="intelligent_wait"):
>>>>>>> 451eff0d
    decay: float = 0.95

    def __init__(self, options: dict[t.Any, t.Any]):
        for key in options:
            if key == "decay":
                self.decay = options[key]
            else:
<<<<<<< HEAD
                logger.warning("Strategy 'adaptive' ignoring unknown configuration value")

    async def wait(self, optimizer: Optimizer, queue: t.Sequence[Job], max_latency: float, max_batch_size: int, tick_interval: float):
        n = len(queue)
        now = time.time()
        w0 = now - queue[0].enqueue_time
        wn = now - queue[-1].enqueue_time
        latency_0 = w0 + optimizer.predict(n)
=======
                logger.warning("Strategy 'intelligent_wait' ignoring unknown configuration value")

    async def wait(queue: t.Sequence[Job], optimizer: Optimizer, max_latency: float, max_batch_size: int, tick_interval: float):
        n = len(queue)
        now = time.time()
        wn = now - queue[-1].enqueue_time
        latency_0 = w0 + optimizer.o_a * n + optimizer.o_b
>>>>>>> 451eff0d
        while (
            # if we don't already have enough requests,
            n < max_batch_size
            # we are not about to cancel the first request,
<<<<<<< HEAD
            and latency_0 + tick_interval <= max_latency * 0.95
            # and waiting will cause average latency to decrese
            and n * (wn + tick_interval + optimizer.predict_diff(n, n+1)) <= optimizer.wait * self.decay
=======
            and latency_0 + dt <= self.max_latency * 0.95
            # and waiting will cause average latency to decrease
            and n * (wn + dt + optimizer.o_a) <= optimizer.wait * decay
>>>>>>> 451eff0d
        ):
            n = len(queue)
            now = time.time()
            w0 = now - queue[0].enqueue_time
<<<<<<< HEAD
            latency_0 = w0 + optimizer.predict(n)
=======
            latency_0 = w0 + optimizer.o_a * n + optimizer.o_b
>>>>>>> 451eff0d

            # wait for additional requests to arrive
            await asyncio.sleep(tick_interval)



class Dispatcher:
    def __init__(
        self,
        max_latency_in_ms: int,
        max_batch_size: int,
        optimizer: Optimizer,
        strategy: BatchingStrategy,
        shared_sema: t.Optional[NonBlockSema] = None,
        fallback: t.Callable[[], t.Any] | type[t.Any] | None = None,
    ):
        """
        params:
            * max_latency_in_ms: max_latency_in_ms for inbound tasks in milliseconds
            * max_batch_size: max batch size of inbound tasks
            * shared_sema: semaphore to limit concurrent outbound tasks
            * fallback: callable to return fallback result
        raises:
            * all possible exceptions the decorated function has
        """
        self.max_latency = max_latency_in_ms / 1000.0
        self.fallback = fallback
        self.optimizer = optimizer
        self.strategy = strategy
        self.max_batch_size = int(max_batch_size)
        self.tick_interval = 0.001

        self._controller = None
        self._queue: collections.deque[Job] = collections.deque()  # TODO(bojiang): maxlen
        self._sema = shared_sema if shared_sema else NonBlockSema(1)

    def shutdown(self):
        if self._controller is not None:
            self._controller.cancel()
        try:
            while True:
                fut = self._queue.pop().future
                fut.cancel()
        except IndexError:
            pass

    @cached_property
    def _loop(self):
        return asyncio.get_event_loop()

    @cached_property
    def _wake_event(self):
        return asyncio.Condition()

    def __call__(
        self,
        callback: t.Callable[
            [t.Sequence[T_IN]], t.Coroutine[None, None, t.Sequence[T_OUT]]
        ],
    ) -> t.Callable[[T_IN], t.Coroutine[None, None, T_OUT]]:
        self.callback = callback

        @functools.wraps(callback)
        async def _func(data: t.Any) -> t.Any:
            if self._controller is None:
                self._controller = self._loop.create_task(self.controller())
            try:
                r = await self.inbound_call(data)
            except asyncio.CancelledError:
                return None if self.fallback is None else self.fallback()
            if isinstance(r, Exception):
                raise r
            return r

        return _func

    async def train_optimizer(
        self,
        num_required_reqs: int,
        num_reqs_to_train: int,
        batch_size: int,
    ):
        if self.max_batch_size < batch_size:
            batch_size = self.max_batch_size

        if batch_size > 1:
            wait = min(
                self.max_latency * 0.95,
                (batch_size * 2 + 1) * (self.optimizer.o_a + self.optimizer.o_b),
            )

        req_count = 0
        try:
            while req_count < num_reqs_to_train:
                async with self._wake_event:  # block until there's any request in queue
                    await self._wake_event.wait_for(self._queue.__len__)

                n = len(self._queue)
                now = time.time()
                w0 = now - self._queue[0].enqueue_time

                # only cancel requests if there are more than enough for training
                if n > num_required_reqs - req_count and w0 >= self.max_latency:
                    # we're being very conservative and only canceling requests if they have already timed out
                    self._queue.popleft().future.cancel()
                    continue
                if batch_size > 1:  # only wait if batch_size
                    a = self.optimizer.o_a
                    b = self.optimizer.o_b

                    if n < batch_size and (batch_size * a + b) + w0 <= wait:
                        await asyncio.sleep(self.tick_interval)
                        continue
                if self._sema.is_locked():
                    await asyncio.sleep(self.tick_interval)
                    continue

                n_call_out = min(n, batch_size)
                req_count += 1
                # call
                self._sema.acquire()
                inputs_info = tuple(self._queue.pop() for _ in range(n_call_out))
                for info in inputs_info:
                    # fake wait as 0 for training requests
<<<<<<< HEAD
                    info.enqueue_time = now
=======
                    info[0] = now
>>>>>>> 451eff0d
                self._loop.create_task(self.outbound_call(inputs_info))
        except asyncio.CancelledError:
            return
        except Exception as e:  # pylint: disable=broad-except
            logger.error(traceback.format_exc(), exc_info=e)

    async def controller(self):
        """
        A standalone coroutine to wait/dispatch calling.
        """
        try:
            logger.debug("Starting dispatcher optimizer training...")
            # warm up the model
            await self.train_optimizer(
                self.optimizer.N_SKIPPED_SAMPLE, self.optimizer.N_SKIPPED_SAMPLE + 6, 1
            )

            logger.debug("Dispatcher finished warming up model.")

            await self.train_optimizer(6, 1, 1)
            self.optimizer.trigger_refresh()
            logger.debug("Dispatcher finished optimizer training request 1.")

            await self.train_optimizer(5, 1, 2)
            self.optimizer.trigger_refresh()
            logger.debug("Dispatcher finished optimizer training request 2.")

            await self.train_optimizer(3, 1, 3)
            self.optimizer.trigger_refresh()
            logger.debug("Dispatcher finished optimizer training request 3.")

            if self.optimizer.o_a + self.optimizer.o_b >= self.max_latency:
                logger.warning(
                    "BentoML has detected that a service has a max latency that is likely too low for serving. If many 503 errors are encountered, try raising the 'runner.max_latency' in your BentoML configuration YAML file."
                )
            logger.debug("Dispatcher optimizer training complete.")
        except Exception as e:  # pylint: disable=broad-except
            logger.error(traceback.format_exc(), exc_info=e)

        while True:
            try:
                async with self._wake_event:  # block until there's any request in queue
                    await self._wake_event.wait_for(self._queue.__len__)

                n = len(self._queue)
                dt = self.tick_interval
                decay = 0.95  # the decay rate of wait time
                now = time.time()
                w0 = now - self._queue[0].enqueue_time
                wn = now - self._queue[-1].enqueue_time
                a = self.optimizer.o_a
                b = self.optimizer.o_b

                # the estimated latency of the first request if we began processing now
                latency_0 = w0 + a * n + b

<<<<<<< HEAD
                if n > 1 and latency_0 >= self.max_latency:
                    self._queue.popleft().future.cancel()
                    continue
                if self._sema.is_locked():
                    if n == 1 and w0 >= self.max_latency:
=======
                if n > 1 and latency_0 >= self.max_latency_in_ms:
                    self._queue.popleft().future.cancel()
                    continue
                if self._sema.is_locked():
                    if n == 1 and w0 >= self.max_latency_in_ms:
>>>>>>> 451eff0d
                        self._queue.popleft().future.cancel()
                        continue
                    await asyncio.sleep(self.tick_interval)
                    continue

                # we are now free to dispatch whenever we like
<<<<<<< HEAD
                await self.strategy.wait(self.optimizer, self._queue, self.max_latency, self.max_batch_size, self.tick_interval)
=======
                await self.strategy.wait(self._queue, optimizer, self.max_latency, self.max_batch_size, self.tick_interval)
>>>>>>> 451eff0d

                n = len(self._queue)
                n_call_out = min(self.max_batch_size, n)
                # call
                self._sema.acquire()
                inputs_info = tuple(self._queue.pop() for _ in range(n_call_out))
                self._loop.create_task(self.outbound_call(inputs_info))
            except asyncio.CancelledError:
                return
            except Exception as e:  # pylint: disable=broad-except
                logger.error(traceback.format_exc(), exc_info=e)


    async def inbound_call(self, data: t.Any):
        now = time.time()
        future = self._loop.create_future()
        input_info = Job(now, data, future)
        self._queue.append(input_info)
        async with self._wake_event:
            self._wake_event.notify_all()
        return await future

<<<<<<< HEAD
    async def outbound_call(self, inputs_info: tuple[Job, ...]):
=======
    async def outbound_call(
        self, inputs_info: tuple[Job, ...]
    ):
>>>>>>> 451eff0d
        _time_start = time.time()
        _done = False
        batch_size = len(inputs_info)
        logger.debug("Dynamic batching cork released, batch size: %d", batch_size)
        try:
            outputs = await self.callback(
                tuple(t.cast(t.Any, input_info.data) for input_info in inputs_info)
            )
            assert len(outputs) == len(inputs_info)
            for input_info, out in zip(inputs_info, outputs):
                fut = input_info.future
                if not fut.done():
                    fut.set_result(out)
            _done = True
            self.strategy.log_outbound(
                n=len(inputs_info),
                wait=_time_start - inputs_info[-1].enqueue_time,
                duration=time.time() - _time_start,
            )
        except asyncio.CancelledError:
            pass
        except Exception as e:  # pylint: disable=broad-except
            for input_info in inputs_info:
                fut = input_info.future
                if not fut.done():
                    fut.set_result(e)
            _done = True
        finally:
            if not _done:
                for input_info in inputs_info:
                    fut = input_info.future
                    if not fut.done():
                        fut.cancel()
            self._sema.release()<|MERGE_RESOLUTION|>--- conflicted
+++ resolved
@@ -40,12 +40,6 @@
     def release(self):
         self.sema += 1
 
-@attr.define
-class Job:
-    enqueue_time: float,
-    data: t.Any,
-    future: asyncio.Future[t.Any],
-    dispatch_time: float = 0,
 
 @attr.define
 class Job:
@@ -130,6 +124,8 @@
         self.o_stat: collections.deque[tuple[int, float, float]] = collections.deque(
             maxlen=self.n_kept_sample
         )  # to store outbound stat data
+        self.o_a = min(2, max_latency * 2.0 / 30)
+        self.o_b = min(1, max_latency * 1.0 / 30)
 
         self.wait = 0  # the avg wait time before outbound called
 
@@ -179,7 +175,6 @@
 BATCHING_STRATEGY_REGISTRY = {}
 
 
-<<<<<<< HEAD
 class BatchingStrategy(ABC):
     strategy_id: str
 
@@ -222,63 +217,6 @@
 
 
 class AdaptiveStrategy(BatchingStrategy, strategy_id="adaptive"):
-=======
-class BatchingStrategy(abc.ABC):
-    strategy_id: str
-
-    @abc.abstractmethod
-    def controller(queue: t.Sequence[Job], predict_execution_time: t.Callable[t.Sequence[Job]], dispatch: t.Callable[]):
-        pass
-
-    def __init_subclass__(cls, strategy_id: str):
-        BATCHING_STRATEGY_REGISTRY[strategy_id] = cls
-        cls.strategy_id = strategy_id
-
-
-class TargetLatencyStrategy(strategy_id="target_latency"):
-    latency: float = 1
-
-    def __init__(self, options: dict[t.Any, t.Any]):
-        for key in options:
-            if key == "latency":
-                self.latency = options[key] / 1000.0
-            else:
-                logger.warning("Strategy 'target_latency' ignoring unknown configuration key '{key}'.")
-
-    async def wait(queue: t.Sequence[Job], optimizer: Optimizer, max_latency: float, max_batch_size: int, tick_interval: float):
-        now = time.time()
-        w0 = now - queue[0].enqueue_time
-        latency_0 = w0 + optimizer.o_a * n + optimizer.o_b
-
-        while latency_0 < self.latency:
-            n = len(queue)
-            now = time.time()
-            w0 = now - queue[0].enqueue_time
-            latency_0 = w0 + optimizer.o_a * n + optimizer.o_b
-
-            await asyncio.sleep(tick_interval)
-
-
-class FixedWaitStrategy(strategy_id="fixed_wait"):
-    wait: float = 1
-
-    def __init__(self, options: dict[t.Any, t.Any]):
-        for key in options:
-            if key == "wait":
-                self.wait = options[key] / 1000.0
-            else:
-                logger.warning("Strategy 'fixed_wait' ignoring unknown configuration key '{key}'")
-
-    async def wait(queue: t.Sequence[Job], optimizer: Optimizer, max_latency: float, max_batch_size: int, tick_interval: float):
-        now = time.time()
-        w0 = now - queue[0].enqueue_time
-
-        if w0 < self.wait:
-            await asyncio.sleep(self.wait - w0)
-
-
-class IntelligentWaitStrategy(strategy_id="intelligent_wait"):
->>>>>>> 451eff0d
     decay: float = 0.95
 
     def __init__(self, options: dict[t.Any, t.Any]):
@@ -286,7 +224,6 @@
             if key == "decay":
                 self.decay = options[key]
             else:
-<<<<<<< HEAD
                 logger.warning("Strategy 'adaptive' ignoring unknown configuration value")
 
     async def wait(self, optimizer: Optimizer, queue: t.Sequence[Job], max_latency: float, max_batch_size: int, tick_interval: float):
@@ -295,37 +232,18 @@
         w0 = now - queue[0].enqueue_time
         wn = now - queue[-1].enqueue_time
         latency_0 = w0 + optimizer.predict(n)
-=======
-                logger.warning("Strategy 'intelligent_wait' ignoring unknown configuration value")
-
-    async def wait(queue: t.Sequence[Job], optimizer: Optimizer, max_latency: float, max_batch_size: int, tick_interval: float):
-        n = len(queue)
-        now = time.time()
-        wn = now - queue[-1].enqueue_time
-        latency_0 = w0 + optimizer.o_a * n + optimizer.o_b
->>>>>>> 451eff0d
         while (
             # if we don't already have enough requests,
             n < max_batch_size
             # we are not about to cancel the first request,
-<<<<<<< HEAD
             and latency_0 + tick_interval <= max_latency * 0.95
             # and waiting will cause average latency to decrese
             and n * (wn + tick_interval + optimizer.predict_diff(n, n+1)) <= optimizer.wait * self.decay
-=======
-            and latency_0 + dt <= self.max_latency * 0.95
-            # and waiting will cause average latency to decrease
-            and n * (wn + dt + optimizer.o_a) <= optimizer.wait * decay
->>>>>>> 451eff0d
         ):
             n = len(queue)
             now = time.time()
             w0 = now - queue[0].enqueue_time
-<<<<<<< HEAD
             latency_0 = w0 + optimizer.predict(n)
-=======
-            latency_0 = w0 + optimizer.o_a * n + optimizer.o_b
->>>>>>> 451eff0d
 
             # wait for additional requests to arrive
             await asyncio.sleep(tick_interval)
@@ -450,11 +368,7 @@
                 inputs_info = tuple(self._queue.pop() for _ in range(n_call_out))
                 for info in inputs_info:
                     # fake wait as 0 for training requests
-<<<<<<< HEAD
                     info.enqueue_time = now
-=======
-                    info[0] = now
->>>>>>> 451eff0d
                 self._loop.create_task(self.outbound_call(inputs_info))
         except asyncio.CancelledError:
             return
@@ -511,30 +425,18 @@
                 # the estimated latency of the first request if we began processing now
                 latency_0 = w0 + a * n + b
 
-<<<<<<< HEAD
                 if n > 1 and latency_0 >= self.max_latency:
                     self._queue.popleft().future.cancel()
                     continue
                 if self._sema.is_locked():
                     if n == 1 and w0 >= self.max_latency:
-=======
-                if n > 1 and latency_0 >= self.max_latency_in_ms:
-                    self._queue.popleft().future.cancel()
-                    continue
-                if self._sema.is_locked():
-                    if n == 1 and w0 >= self.max_latency_in_ms:
->>>>>>> 451eff0d
                         self._queue.popleft().future.cancel()
                         continue
                     await asyncio.sleep(self.tick_interval)
                     continue
 
                 # we are now free to dispatch whenever we like
-<<<<<<< HEAD
                 await self.strategy.wait(self.optimizer, self._queue, self.max_latency, self.max_batch_size, self.tick_interval)
-=======
-                await self.strategy.wait(self._queue, optimizer, self.max_latency, self.max_batch_size, self.tick_interval)
->>>>>>> 451eff0d
 
                 n = len(self._queue)
                 n_call_out = min(self.max_batch_size, n)
@@ -547,7 +449,6 @@
             except Exception as e:  # pylint: disable=broad-except
                 logger.error(traceback.format_exc(), exc_info=e)
 
-
     async def inbound_call(self, data: t.Any):
         now = time.time()
         future = self._loop.create_future()
@@ -557,13 +458,7 @@
             self._wake_event.notify_all()
         return await future
 
-<<<<<<< HEAD
     async def outbound_call(self, inputs_info: tuple[Job, ...]):
-=======
-    async def outbound_call(
-        self, inputs_info: tuple[Job, ...]
-    ):
->>>>>>> 451eff0d
         _time_start = time.time()
         _done = False
         batch_size = len(inputs_info)
