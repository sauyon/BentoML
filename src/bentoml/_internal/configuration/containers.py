from __future__ import annotations

import logging
import math
import os
import typing as t
import uuid
from copy import deepcopy
from dataclasses import dataclass
from pathlib import Path
from typing import TYPE_CHECKING

import schema as s
import yaml
from deepmerge.merger import Merger
from simple_di import Provide
from simple_di import providers

from ...exceptions import BentoMLConfigException
from ..context import component_context
from ..context import trace_context
from ..resource import CpuResource
from ..resource import system_resources
from ..utils import split_with_quotes
from ..utils import validate_or_create_dir
from ..utils.unflatten import unflatten
from . import expand_env_var
from .helpers import flatten_dict
from .helpers import get_default_config
from .helpers import import_configuration_spec
from .helpers import load_config_file

if TYPE_CHECKING:
    from fs.base import FS

    from .. import external_typing as ext
    from ..bento import BentoStore
    from ..models import ModelStore
    from ..server.metrics.prometheus import PrometheusClient
    from ..utils.analytics import ServeInfo

    SerializationStrategy = t.Literal["EXPORT_BENTO", "LOCAL_BENTO", "REMOTE_BENTO"]

config_merger = Merger(
    # merge dicts
    type_strategies=[(dict, "merge")],
    # override all other types
    fallback_strategies=["override"],
    # override conflicting types
    type_conflict_strategies=["override"],
)

logger = logging.getLogger(__name__)


class BentoMLConfiguration:
    def __init__(
        self,
        override_config_file: str | None = None,
        override_config_values: str | None = None,
        *,
        validate_schema: bool = True,
        use_version: int = 1,
    ):
        # Load default configuration with latest version.
        self.config = get_default_config(version=use_version)
        spec_module = import_configuration_spec(version=use_version)

        # User override configuration
        if override_config_file is not None:
            logger.info(
                "Applying user config override from path: %s" % override_config_file
            )
            override = load_config_file(override_config_file)
            if "version" not in override:
                # If users does not define a version, we then by default assume they are using v1
                # and we will migrate it to latest version
                logger.debug(
                    "User config does not define a version, assuming given config is version %d..."
                    % use_version
                )
                current = use_version
            else:
                current = override["version"]
            migration = getattr(import_configuration_spec(current), "migration", None)
            # Running migration layer if it exists
            if migration is not None:
                override = migration(override_config=dict(flatten_dict(override)))
            config_merger.merge(self.config, override)

        if override_config_values is not None:
            logger.info(
                "Applying user config override from ENV VAR: %s", override_config_values
            )
            lines = split_with_quotes(
                override_config_values,
                sep=r"\s+",
                quote='"',
                use_regex=True,
            )
            override_config_map = {
                k: yaml.safe_load(v)
                for k, v in [
                    split_with_quotes(line, sep="=", quote='"')
                    for line in lines
                    if line.strip()
                ]
            }
            # Note that this values will only support latest version of configuration,
            # as there is no way for us to infer what values user can pass in.
            # however, if users pass in a version inside this value, we will that to migrate up
            # if possible
            override_version = override_config_map.get("version", use_version)
            logger.debug(
                "Found defined 'version=%d' in BENTOML_CONFIG_OPTIONS."
                % override_version
            )
            migration = getattr(
                import_configuration_spec(override_version), "migration", None
            )
            # Running migration layer if it exists
            if migration is not None:
                override_config_map = migration(override_config=override_config_map)
            # Previous behaviour, before configuration versioning.
            try:
                override = unflatten(override_config_map)
            except ValueError as e:
                raise BentoMLConfigException(
                    f"Failed to parse config options from the env var:\n{e}.\n*** Note: You can use '\"' to quote the key if it contains special characters. ***"
                ) from None
            config_merger.merge(self.config, override)

        if override_config_file is not None or override_config_values is not None:
            self._finalize()

        if validate_schema:
            try:
                spec_module.SCHEMA.validate(self.config)
            except s.SchemaError as e:
                raise BentoMLConfigException(
                    f"Invalid configuration file was given:\n{e}"
                ) from None

    def _finalize(self):
        RUNNER_CFG_KEYS = [
            "optimizer",
            "batching",
            "resources",
            "logging",
            "metrics",
<<<<<<< HEAD
            "timeout",
            "strategy",
            "strategy_options",
=======
            "traffic",
>>>>>>> ec2dc2ab
            "workers_per_resource",
        ]
        global_runner_cfg = {k: self.config["runners"][k] for k in RUNNER_CFG_KEYS}
        custom_runners_cfg = dict(
            filter(
                lambda kv: kv[0] not in RUNNER_CFG_KEYS,
                self.config["runners"].items(),
            )
        )
        if custom_runners_cfg:
            for runner_name, runner_cfg in custom_runners_cfg.items():
                # key is a runner name
                if runner_cfg.get("resources") == "system":
                    runner_cfg["resources"] = system_resources()
                self.config["runners"][runner_name] = config_merger.merge(
                    deepcopy(global_runner_cfg),
                    runner_cfg,
                )

    def to_dict(self) -> providers.ConfigDictType:
        return t.cast(providers.ConfigDictType, self.config)


@dataclass
class _BentoMLContainerClass:
    config = providers.Configuration()
    model_aliases = providers.Static({})

    @providers.SingletonFactory
    @staticmethod
    def bentoml_home() -> str:
        home = expand_env_var(
            str(
                os.environ.get(
                    "BENTOML_HOME", os.path.join(os.path.expanduser("~"), "bentoml")
                )
            )
        )
        bentos = os.path.join(home, "bentos")
        models = os.path.join(home, "models")
        envs = os.path.join(home, "envs")
        tmp_bentos = os.path.join(home, "tmp")

        validate_or_create_dir(home, bentos, models, envs, tmp_bentos)
        return home

    @providers.SingletonFactory
    @staticmethod
    def tmp_bento_store_dir(bentoml_home: str = Provide[bentoml_home]):
        return os.path.join(bentoml_home, "tmp")

    @providers.SingletonFactory
    @staticmethod
    def bento_store_dir(bentoml_home: str = Provide[bentoml_home]):
        return os.path.join(bentoml_home, "bentos")

    @providers.SingletonFactory
    @staticmethod
    def model_store_dir(bentoml_home: str = Provide[bentoml_home]):
        return os.path.join(bentoml_home, "models")

    @providers.SingletonFactory
    @staticmethod
    def env_store_dir(bentoml_home: str = Provide[bentoml_home]):
        return os.path.join(bentoml_home, "envs")

    @providers.SingletonFactory
    @staticmethod
    def env_store(bentoml_home: str = Provide[bentoml_home]) -> FS:
        import fs

        return fs.open_fs(os.path.join(bentoml_home, "envs"))

    @providers.SingletonFactory
    @staticmethod
    def bento_store(base_dir: str = Provide[bento_store_dir]) -> BentoStore:
        from ..bento import BentoStore

        return BentoStore(base_dir)

    @providers.SingletonFactory
    @staticmethod
    def tmp_bento_store(base_dir: str = Provide[tmp_bento_store_dir]):
        from ..bento import BentoStore

        return BentoStore(base_dir)

    @providers.SingletonFactory
    @staticmethod
    def model_store(base_dir: str = Provide[model_store_dir]) -> "ModelStore":
        from ..models import ModelStore

        return ModelStore(base_dir)

    @providers.SingletonFactory
    @staticmethod
    def session_id() -> str:
        return uuid.uuid1().hex

    @providers.SingletonFactory
    @staticmethod
    def cloud_config(bentoml_home: str = Provide[bentoml_home]) -> Path:
        return Path(bentoml_home) / ".yatai.yaml"

    api_server_config = config.api_server
    runners_config = config.runners

    grpc = api_server_config.grpc
    http = api_server_config.http
    ssl = api_server_config.ssl

    development_mode = providers.Static(True)
    serialization_strategy: SerializationStrategy = providers.Static("EXPORT_BENTO")

    @providers.SingletonFactory
    @staticmethod
    def yatai_client():
        from ..cloud.yatai import YataiClient

        return YataiClient()

    @providers.SingletonFactory
    @staticmethod
    def bentocloud_client():
        from ..cloud.bentocloud import BentoCloudClient

        return BentoCloudClient()

    @providers.SingletonFactory
    @staticmethod
    def serve_info() -> ServeInfo:
        from ..utils.analytics import get_serve_info

        return get_serve_info()

    cors = http.cors

    @providers.SingletonFactory
    @staticmethod
    def access_control_options(
        allow_origins: list[str]
        | str
        | None = Provide[cors.access_control_allow_origins],
        allow_origin_regex: str
        | None = Provide[cors.access_control_allow_origin_regex],
        allow_credentials: bool | None = Provide[cors.access_control_allow_credentials],
        allow_methods: list[str]
        | str
        | None = Provide[cors.access_control_allow_methods],
        allow_headers: list[str]
        | str
        | None = Provide[cors.access_control_allow_headers],
        max_age: int | None = Provide[cors.access_control_max_age],
        expose_headers: list[str]
        | str
        | None = Provide[cors.access_control_expose_headers],
    ) -> dict[str, list[str] | str | int]:
        if isinstance(allow_origins, str):
            allow_origins = [allow_origins]

        if isinstance(allow_headers, str):
            allow_headers = [allow_headers]

        return {
            k: v
            for k, v in {
                "allow_origins": allow_origins,
                "allow_origin_regex": allow_origin_regex,
                "allow_credentials": allow_credentials,
                "allow_methods": allow_methods,
                "allow_headers": allow_headers,
                "max_age": max_age,
                "expose_headers": expose_headers,
            }.items()
            if v is not None
        }

    api_server_workers = providers.Factory[int](
        lambda workers: workers or math.ceil(CpuResource.from_system()),
        api_server_config.workers,
    )

    prometheus_multiproc_dir = providers.Factory[str](
        os.path.join,
        bentoml_home,
        "prometheus_multiproc_dir",
    )

    @providers.SingletonFactory
    @staticmethod
    def metrics_client(
        multiproc_dir: str = Provide[prometheus_multiproc_dir],
    ) -> PrometheusClient:
        from ..server.metrics.prometheus import PrometheusClient

        return PrometheusClient(multiproc_dir=multiproc_dir)

    tracing = config.tracing

    @providers.SingletonFactory
    @staticmethod
    def tracer_provider(
        tracer_type: str = Provide[tracing.exporter_type],
        sample_rate: float | None = Provide[tracing.sample_rate],
        timeout: int | None = Provide[tracing.timeout],
        max_tag_value_length: int | None = Provide[tracing.max_tag_value_length],
        zipkin: dict[str, t.Any] = Provide[tracing.zipkin],
        jaeger: dict[str, t.Any] = Provide[tracing.jaeger],
        otlp: dict[str, t.Any] = Provide[tracing.otlp],
    ):
        from opentelemetry.sdk.resources import SERVICE_INSTANCE_ID
        from opentelemetry.sdk.resources import SERVICE_NAME
        from opentelemetry.sdk.resources import SERVICE_NAMESPACE
        from opentelemetry.sdk.resources import SERVICE_VERSION
        from opentelemetry.sdk.resources import OTELResourceDetector
        from opentelemetry.sdk.resources import Resource
        from opentelemetry.sdk.trace import TracerProvider
        from opentelemetry.sdk.trace.export import BatchSpanProcessor

        from ...exceptions import InvalidArgument
        from ..utils.telemetry import ParentBasedTraceIdRatio

        if sample_rate is None:
            sample_rate = 0.0
        if sample_rate == 0.0:
            logger.debug(
                "'tracing.sample_rate' is set to zero. No traces will be collected. Please refer to https://docs.bentoml.com/en/latest/guides/tracing.html for more details."
            )

        # User can optionally configure the resource with the following environment variables. Only
        # configure resource if user has not explicitly configured it.
        system_otel_resources: Resource = OTELResourceDetector().detect()

        _resource = {}
        if component_context.component_name:
            _resource[SERVICE_NAME] = component_context.component_name
        if component_context.component_index:
            _resource[SERVICE_INSTANCE_ID] = component_context.component_index
        if component_context.bento_name:
            _resource[SERVICE_NAMESPACE] = component_context.bento_name
        if component_context.bento_version:
            _resource[SERVICE_VERSION] = component_context.bento_version

        bentoml_resource = Resource.create(_resource)

        resources = bentoml_resource.merge(system_otel_resources)
        trace_context.service_name = resources.attributes.get(SERVICE_NAME)

        # create tracer provider
        provider = TracerProvider(
            sampler=ParentBasedTraceIdRatio(sample_rate), resource=resources
        )
        if tracer_type == "zipkin" and any(zipkin.values()):
            from opentelemetry.exporter.zipkin.json import ZipkinExporter

            exporter = ZipkinExporter(
                endpoint=zipkin.get("endpoint"),
                local_node_ipv4=zipkin.get("local_node_ipv4"),
                local_node_ipv6=zipkin.get("local_node_ipv6"),
                local_node_port=zipkin.get("local_node_port"),
                max_tag_value_length=max_tag_value_length,
                timeout=timeout,
            )
        elif tracer_type == "jaeger" and any(jaeger.values()):
            protocol = jaeger.get("protocol")
            if protocol == "thrift":
                from opentelemetry.exporter.jaeger.thrift import JaegerExporter
            elif protocol == "grpc":
                from opentelemetry.exporter.jaeger.proto.grpc import JaegerExporter
            else:
                raise InvalidArgument(
                    f"Invalid 'api_server.tracing.jaeger.protocol' value: {protocol}"
                ) from None
            exporter = JaegerExporter(
                collector_endpoint=jaeger.get("collector_endpoint"),
                max_tag_value_length=max_tag_value_length,
                timeout=timeout,
                **jaeger[protocol],
            )
        elif tracer_type == "otlp" and any(otlp.values()):
            protocol = otlp.get("protocol")
            if protocol == "grpc":
                from opentelemetry.exporter.otlp.proto.grpc import trace_exporter
            elif protocol == "http":
                from opentelemetry.exporter.otlp.proto.http import trace_exporter
            else:
                raise InvalidArgument(
                    f"Invalid 'api_server.tracing.jaeger.protocol' value: {protocol}"
                ) from None
            exporter = trace_exporter.OTLPSpanExporter(
                endpoint=otlp.get("endpoint", None),
                compression=otlp.get("compression", None),
                timeout=timeout,
                **otlp[protocol],
            )
        elif tracer_type == "in_memory":
            # This will be used during testing, user shouldn't use this otherwise.
            # We won't document this in documentation.
            from opentelemetry.sdk.trace.export import in_memory_span_exporter

            exporter = in_memory_span_exporter.InMemorySpanExporter()
        else:
            return provider
        # When exporter is set
        provider.add_span_processor(BatchSpanProcessor(exporter))
        return provider

    @providers.SingletonFactory
    @staticmethod
    def tracing_excluded_urls(
        excluded_urls: str | list[str] | None = Provide[tracing.excluded_urls],
    ):
        from opentelemetry.util.http import ExcludeList
        from opentelemetry.util.http import parse_excluded_urls

        if isinstance(excluded_urls, list):
            return ExcludeList(excluded_urls)
        elif isinstance(excluded_urls, str):
            return parse_excluded_urls(excluded_urls)
        else:
            return ExcludeList([])

    # Mapping from runner name to RunnerApp file descriptor
    remote_runner_mapping = providers.Static[t.Dict[str, str]]({})
    plasma_db = providers.Static[t.Optional["ext.PlasmaClient"]](None)

    @providers.SingletonFactory
    @staticmethod
    def duration_buckets(
        duration: dict[str, t.Any] = Provide[api_server_config.metrics.duration]
    ) -> tuple[float, ...]:
        """
        Returns a tuple of duration buckets in seconds. If not explicitly configured,
        the Prometheus default is returned; otherwise, a set of exponential buckets
        generated based on the configuration is returned.
        """
        from ..utils.metrics import INF
        from ..utils.metrics import exponential_buckets

        if "buckets" in duration:
            return tuple(duration["buckets"]) + (INF,)
        else:
            if len(set(duration) - {"min", "max", "factor"}) == 0:
                return exponential_buckets(
                    duration["min"], duration["factor"], duration["max"]
                )
            raise BentoMLConfigException(
                f"Keys 'min', 'max', and 'factor' are required for 'duration' configuration, '{duration!r}'."
            ) from None

    @providers.SingletonFactory
    @staticmethod
    def logging_formatting(
        cfg: dict[str, t.Any] = Provide[api_server_config.logging.access.format],
    ) -> dict[str, str]:
        return cfg


BentoMLContainer = _BentoMLContainerClass()<|MERGE_RESOLUTION|>--- conflicted
+++ resolved
@@ -148,13 +148,9 @@
             "resources",
             "logging",
             "metrics",
-<<<<<<< HEAD
-            "timeout",
+            "traffic",
             "strategy",
             "strategy_options",
-=======
-            "traffic",
->>>>>>> ec2dc2ab
             "workers_per_resource",
         ]
         global_runner_cfg = {k: self.config["runners"][k] for k in RUNNER_CFG_KEYS}
