--- conflicted
+++ resolved
@@ -69,8 +69,9 @@
 runners:
   resources: ~
   workers_per_resource: 1
-<<<<<<< HEAD
-  timeout: 300
+  traffic:
+    timeout: 900
+    max_concurrency: ~
   optimizer:
     name: linear
     options:
@@ -86,16 +87,7 @@
     strategy: adaptive
     strategy_options:
       decay: 0.95
-    max_latency_ms: 10000
-=======
-  traffic:
-    timeout: 900
-    max_concurrency: ~
-  batching:
-    enabled: true
-    max_batch_size: 100
     max_latency_ms: 60000
->>>>>>> ec2dc2ab
   logging:
     access:
       enabled: true
