from __future__ import annotations

import typing as t
import logging
from abc import ABC
from abc import abstractmethod
from pprint import pprint

import attr
from simple_di import inject
from simple_di import Provide

from ..tag import validate_tag_str
from ..utils import first_not_none
from .runnable import Runnable
from .strategy import Strategy
from .strategy import DefaultStrategy
from ...exceptions import BentoMLConfigException
from ...exceptions import StateException
from ..models.model import Model
from .runner_handle import RunnerHandle
from .runner_handle import DummyRunnerHandle
from ..configuration.containers import BentoMLContainer
<<<<<<< HEAD
from ..marshal.dispatcher import OPTIMIZER_REGISTRY
=======
>>>>>>> 451eff0d
from ..marshal.dispatcher import BATCHING_STRATEGY_REGISTRY

if t.TYPE_CHECKING:
    from ...triton import Runner as TritonRunner
    from .runnable import RunnableMethodConfig
    from ..marshal.dispatcher import Optimizer
    from ..marshal.dispatcher import BatchingStrategy

    # only use ParamSpec in type checking, as it's only in 3.10
    P = t.ParamSpec("P")
    ListModel = list[Model]
else:
    P = t.TypeVar("P")
    ListModel = list

T = t.TypeVar("T", bound=Runnable)
R = t.TypeVar("R")


logger = logging.getLogger(__name__)

object_setattr = object.__setattr__


@attr.frozen(slots=False)
class RunnerMethod(t.Generic[T, P, R]):
    runner: Runner | TritonRunner
    name: str
    config: RunnableMethodConfig
    max_batch_size: int
    max_latency_ms: int
<<<<<<< HEAD
    optimizer: Optimizer
=======
>>>>>>> 451eff0d
    batching_strategy: BatchingStrategy

    def run(self, *args: P.args, **kwargs: P.kwargs) -> R:
        return self.runner._runner_handle.run_method(self, *args, **kwargs)

    async def async_run(self, *args: P.args, **kwargs: P.kwargs) -> R:
        return await self.runner._runner_handle.async_run_method(self, *args, **kwargs)


def _to_lower_name(name: str) -> str:
    lname = name.lower()
    if name != lname:
        logger.warning("Converting runner name '%s' to lowercase: '%s'", name, lname)

    return lname


def _validate_name(_: t.Any, attr: attr.Attribute[str], value: str):
    try:
        validate_tag_str(value)
    except ValueError as e:
        # TODO: link to tag validation documentation
        raise ValueError(
            f"Runner name '{value}' is not valid; it must be a valid BentoML Tag name."
        ) from e


@attr.define(slots=False, frozen=True)
class AbstractRunner(ABC):
    name: str = attr.field(converter=_to_lower_name, validator=_validate_name)
    models: list[Model] = attr.field(
        converter=attr.converters.default_if_none(factory=list),
        validator=attr.validators.deep_iterable(
            attr.validators.instance_of(Model),
            iterable_validator=attr.validators.instance_of(ListModel),
        ),
    )
    resource_config: dict[str, t.Any]
    runnable_class: type[Runnable]

    @abstractmethod
    def init_local(self, quiet: bool = False) -> None:
        """
        Initialize local runnable instance, for testing and debugging only.

        Args:
            quiet: if True, no logs will be printed
        """

    @abstractmethod
    def init_client(self):
        """
        Initialize client for a remote runner instance. To be used within API server instance.
        """


@attr.define(slots=False, frozen=True, eq=False)
class Runner(AbstractRunner):

    if t.TYPE_CHECKING:
        # This will be set by __init__. This is for type checking only.
        run: t.Callable[..., t.Any]
        async_run: t.Callable[..., t.Awaitable[t.Any]]

        # the following annotations hacks around the fact that Runner does not
        # have information about signatures at runtime.
        @t.overload
        def __getattr__(self, item: t.Literal["__attrs_init__"]) -> t.Callable[..., None]:  # type: ignore
            ...

        @t.overload
        def __getattr__(self, item: t.LiteralString) -> RunnerMethod[t.Any, P, t.Any]:
            ...

        def __getattr__(self, item: str) -> t.Any:
            ...

    runner_methods: list[RunnerMethod[t.Any, t.Any, t.Any]]
    scheduling_strategy: type[Strategy]
    runnable_init_params: dict[str, t.Any] = attr.field(
        default=None, converter=attr.converters.default_if_none(factory=dict)
    )
    _runner_handle: RunnerHandle = attr.field(init=False, factory=DummyRunnerHandle)

    def _set_handle(
        self, handle_class: type[RunnerHandle], *args: P.args, **kwargs: P.kwargs
    ) -> None:
        if not isinstance(self._runner_handle, DummyRunnerHandle):
            raise StateException("Runner already initialized")

        runner_handle = handle_class(self, *args, **kwargs)
        object_setattr(self, "_runner_handle", runner_handle)

    @inject
    async def runner_handle_is_ready(
        self,
        timeout: int = Provide[BentoMLContainer.api_server_config.runner_probe.timeout],
    ) -> bool:
        """
        Check if given runner handle is ready. This will be used as readiness probe in Kubernetes.
        """
        return await self._runner_handle.is_ready(timeout)

    def __init__(
        self,
        runnable_class: type[Runnable],
        *,
        runnable_init_params: dict[str, t.Any] | None = None,
        name: str | None = None,
        scheduling_strategy: type[Strategy] = DefaultStrategy,
        models: list[Model] | None = None,
        max_batch_size: int | None = None,
        max_latency_ms: int | None = None,
<<<<<<< HEAD
        optimizer: Optimizer | None = None,
=======
>>>>>>> 451eff0d
        batching_strategy: BatchingStrategy | None = None,
        method_configs: dict[str, dict[str, int]] | None = None,
    ) -> None:
        """

        Runner represents a unit of computation that can be executed on a remote Python worker and scales independently
        See https://docs.bentoml.org/en/latest/concepts/runner.html for more details.

        Args:
            runnable_class: Runnable class that can be executed on a remote Python worker.
            runnable_init_params: Parameters to be passed to the runnable class constructor ``__init__``.
            name: Given a name for this runner. If not provided, name will be generated from the runnable class name.
                  Note that all name will be converted to lowercase and validate to be a valid BentoML Tag name.
            scheduling_strategy: A strategy class that implements the scheduling logic for this runner. If not provided,
                                 use the default strategy. Strategy will respect ``Runnable.SUPPORTED_RESOURCES`` as well as
                                 ``Runnable.SUPPORTS_CPU_MULTI_THREADING``.
            models: An optional list composed of ``bentoml.Model`` instances.
            max_batch_size: Max batch size config for dynamic batching. If not provided, use the default value from
                            configuration.
            max_latency_ms: Max latency config. If not provided, uses the default value from configuration.
<<<<<<< HEAD
            optimizer: Optimizer to use to predict runtime for runners. If not provided, uses the default value
                       from the configuration
=======
>>>>>>> 451eff0d
            batching_strategy: Batching strategy for dynamic batching. If not provided, uses the default value
                               from the configuration.
            method_configs: A dictionary per method config for this given Runner signatures.

        Returns:
            :obj:`bentoml.Runner`: A Runner instance.
        """

        if name is None:
            name = runnable_class.__name__.lower()
            logger.warning(
                "Using lowercased runnable class name '%s' for runner.", name
            )

        runners_config = BentoMLContainer.config.runners.get()
        # If given runner is configured, then use it. Otherwise use the default configuration.
        if name in runners_config:
            config = runners_config[name]
        else:
            config = runners_config

        if models is None:
            models = []

        runner_method_map: dict[str, RunnerMethod[t.Any, t.Any, t.Any]] = {}
        method_configs = {} if method_configs is None else method_configs

        if runnable_class.bentoml_runnable_methods__ is None:
            raise ValueError(
                f"Runnable class '{runnable_class.__name__}' has no methods!"
            )

        for method_name, method in runnable_class.bentoml_runnable_methods__.items():
            if not config["batching"]["enabled"]:
                method.config.batchable = False

            method_max_batch_size = None
            method_max_latency_ms = None
<<<<<<< HEAD
            method_optimizer = None
=======
>>>>>>> 451eff0d
            method_batching_strategy = None
            if method_name in method_configs:
                method_max_batch_size = method_configs[method_name].get(
                    "max_batch_size"
                )
                method_max_latency_ms = method_configs[method_name].get(
                    "max_latency_ms"
                )
<<<<<<< HEAD
                method_optimizer = method_configs[method_name].get(
                    "optimizer"
                )
=======
>>>>>>> 451eff0d
                method_batching_strategy = method_configs[method_name].get(
                    "batching_strategy"
                )

            if config["batching"]["strategy"] not in BATCHING_STRATEGY_REGISTRY:
                raise BentoMLConfigException(
                    f"Unknown batching strategy '{config['batching']['strategy']}'. Available strategies are: {','.join(BATCHING_STRATEGY_REGISTRY.keys())}.",
                )

<<<<<<< HEAD
            if config["optimizer"]["name"] not in OPTIMIZER_REGISTRY:
                raise BentoMLConfigException(
                    f"Unknown optimizer '{config['optimizer']['name']}'. Available optimizers are: {','.join(OPTIMIZER_REGISTRY.keys())}."
                )

            try:
                default_optimizer = OPTIMIZER_REGISTRY[
                    config["optimizer"]["name"]
                ](config["optimizer"]["options"])
            except Exception as e:
                raise BentoMLConfigException(
                    f"Initializing strategy '{config['optimizer']['name']}' with configured options ({pprint(config['optimizer']['options'])}) failed."
                ) from e

            try:
                default_batching_strategy = BATCHING_STRATEGY_REGISTRY[
                    config["batching"]["strategy"]
                ](config["batching"]["strategy_options"])
            except Exception as e:
                raise e
=======
            try:
                default_batching_strategy = BATCHING_STRATEGY_REGISTRY[
                    config["batching"]["strategy"]
                ](**config["batching"]["strategy_options"])
            except Exception as e:
>>>>>>> 451eff0d
                raise BentoMLConfigException(
                    f"Initializing strategy '{config['batching']['strategy']}' with configured options ({pprint(config['batching']['strategy_options'])}) failed."
                ) from e

            runner_method_map[method_name] = RunnerMethod(
                runner=self,
                name=method_name,
                config=method.config,
                max_batch_size=first_not_none(
                    method_max_batch_size,
                    max_batch_size,
                    default=config["batching"]["max_batch_size"],
                ),
                max_latency_ms=first_not_none(
                    method_max_latency_ms,
                    max_latency_ms,
                    default=config["batching"]["max_latency_ms"],
                ),
<<<<<<< HEAD
                optimizer=first_not_none(
                    method_optimizer,
                    optimizer,
                    default=default_optimizer,
                ),
                batching_strategy=first_not_none(
                    method_batching_strategy,
                    batching_strategy,
                    default=default_batching_strategy,
=======
                batching_strategy=first_not_none(
                    method_batching_strategy,
                    batching_strategy,
                    default=BATCHING_STRATEGY_REGISTRY[config["batching"]["strategy"]],
>>>>>>> 451eff0d
                ),
            )

        self.__attrs_init__(
            name=name,
            models=models,
            runnable_class=runnable_class,
            runnable_init_params=runnable_init_params,
            resource_config=config["resources"],
            runner_methods=list(runner_method_map.values()),
            scheduling_strategy=scheduling_strategy,
        )

        # Choose the default method:
        #  1. if there's only one method, it will be set as default
        #  2. if there's a method named "__call__", it will be set as default
        #  3. otherwise, there's no default method
        if len(runner_method_map) == 1:
            default_method = next(iter(runner_method_map.values()))
            logger.debug(
                "Default runner method set to '%s', it can be accessed both via 'runner.run' and 'runner.%s.async_run'.",
                default_method.name,
                default_method.name,
            )
        elif "__call__" in runner_method_map:
            default_method = runner_method_map["__call__"]
            logger.debug(
                "Default runner method set to '__call__', it can be accessed via 'runner.run' or 'runner.async_run'."
            )
        else:
            default_method = None
            logger.debug(
                "No default method found for Runner '%s', all method access needs to be in the form of 'runner.{method}.run'.",
                name,
            )

        # set default run method entrypoint
        if default_method is not None:
            object.__setattr__(self, "run", default_method.run)
            object.__setattr__(self, "async_run", default_method.async_run)

        # set all run method entrypoint
        for runner_method in self.runner_methods:
            object.__setattr__(self, runner_method.name, runner_method)

    def init_local(self, quiet: bool = False) -> None:
        if not quiet:
            logger.warning(
                "'Runner.init_local' is for debugging and testing only. Make sure to remove it before deploying to production."
            )

        from .runner_handle.local import LocalRunnerRef

        try:
            self._set_handle(LocalRunnerRef)
        except Exception as e:
            import traceback

            logger.error(
                "An exception occurred while instantiating runner '%s', see details below:",
                self.name,
            )
            logger.error(traceback.format_exc())

            raise e

    def init_client(
        self,
        handle_class: type[RunnerHandle] | None = None,
        *args: P.args,
        **kwargs: P.kwargs,
    ):
        if handle_class is None:
            from .runner_handle.remote import RemoteRunnerClient

            self._set_handle(RemoteRunnerClient)
        else:
            self._set_handle(handle_class, *args, **kwargs)

    def destroy(self):
        """
        Destroy the runner. This is called when the runner is no longer needed.
        Currently used under ``on_shutdown`` event of the BentoML server.
        """
        object_setattr(self, "_runner_handle", DummyRunnerHandle())

    @property
    def scheduled_worker_count(self) -> int:
        return self.scheduling_strategy.get_worker_count(
            self.runnable_class,
            self.resource_config,
        )

    @property
    def scheduled_worker_env_map(self) -> dict[int, dict[str, t.Any]]:
        return {
            worker_id: self.scheduling_strategy.get_worker_env(
                self.runnable_class,
                self.resource_config,
                worker_id,
            )
            for worker_id in range(self.scheduled_worker_count)
        }<|MERGE_RESOLUTION|>--- conflicted
+++ resolved
@@ -21,10 +21,7 @@
 from .runner_handle import RunnerHandle
 from .runner_handle import DummyRunnerHandle
 from ..configuration.containers import BentoMLContainer
-<<<<<<< HEAD
 from ..marshal.dispatcher import OPTIMIZER_REGISTRY
-=======
->>>>>>> 451eff0d
 from ..marshal.dispatcher import BATCHING_STRATEGY_REGISTRY
 
 if t.TYPE_CHECKING:
@@ -56,10 +53,7 @@
     config: RunnableMethodConfig
     max_batch_size: int
     max_latency_ms: int
-<<<<<<< HEAD
     optimizer: Optimizer
-=======
->>>>>>> 451eff0d
     batching_strategy: BatchingStrategy
 
     def run(self, *args: P.args, **kwargs: P.kwargs) -> R:
@@ -173,10 +167,7 @@
         models: list[Model] | None = None,
         max_batch_size: int | None = None,
         max_latency_ms: int | None = None,
-<<<<<<< HEAD
         optimizer: Optimizer | None = None,
-=======
->>>>>>> 451eff0d
         batching_strategy: BatchingStrategy | None = None,
         method_configs: dict[str, dict[str, int]] | None = None,
     ) -> None:
@@ -197,11 +188,8 @@
             max_batch_size: Max batch size config for dynamic batching. If not provided, use the default value from
                             configuration.
             max_latency_ms: Max latency config. If not provided, uses the default value from configuration.
-<<<<<<< HEAD
             optimizer: Optimizer to use to predict runtime for runners. If not provided, uses the default value
                        from the configuration
-=======
->>>>>>> 451eff0d
             batching_strategy: Batching strategy for dynamic batching. If not provided, uses the default value
                                from the configuration.
             method_configs: A dictionary per method config for this given Runner signatures.
@@ -240,10 +228,7 @@
 
             method_max_batch_size = None
             method_max_latency_ms = None
-<<<<<<< HEAD
             method_optimizer = None
-=======
->>>>>>> 451eff0d
             method_batching_strategy = None
             if method_name in method_configs:
                 method_max_batch_size = method_configs[method_name].get(
@@ -252,12 +237,9 @@
                 method_max_latency_ms = method_configs[method_name].get(
                     "max_latency_ms"
                 )
-<<<<<<< HEAD
                 method_optimizer = method_configs[method_name].get(
                     "optimizer"
                 )
-=======
->>>>>>> 451eff0d
                 method_batching_strategy = method_configs[method_name].get(
                     "batching_strategy"
                 )
@@ -267,7 +249,6 @@
                     f"Unknown batching strategy '{config['batching']['strategy']}'. Available strategies are: {','.join(BATCHING_STRATEGY_REGISTRY.keys())}.",
                 )
 
-<<<<<<< HEAD
             if config["optimizer"]["name"] not in OPTIMIZER_REGISTRY:
                 raise BentoMLConfigException(
                     f"Unknown optimizer '{config['optimizer']['name']}'. Available optimizers are: {','.join(OPTIMIZER_REGISTRY.keys())}."
@@ -287,14 +268,6 @@
                     config["batching"]["strategy"]
                 ](config["batching"]["strategy_options"])
             except Exception as e:
-                raise e
-=======
-            try:
-                default_batching_strategy = BATCHING_STRATEGY_REGISTRY[
-                    config["batching"]["strategy"]
-                ](**config["batching"]["strategy_options"])
-            except Exception as e:
->>>>>>> 451eff0d
                 raise BentoMLConfigException(
                     f"Initializing strategy '{config['batching']['strategy']}' with configured options ({pprint(config['batching']['strategy_options'])}) failed."
                 ) from e
@@ -313,7 +286,6 @@
                     max_latency_ms,
                     default=config["batching"]["max_latency_ms"],
                 ),
-<<<<<<< HEAD
                 optimizer=first_not_none(
                     method_optimizer,
                     optimizer,
@@ -323,12 +295,6 @@
                     method_batching_strategy,
                     batching_strategy,
                     default=default_batching_strategy,
-=======
-                batching_strategy=first_not_none(
-                    method_batching_strategy,
-                    batching_strategy,
-                    default=BATCHING_STRATEGY_REGISTRY[config["batching"]["strategy"]],
->>>>>>> 451eff0d
                 ),
             )
 
